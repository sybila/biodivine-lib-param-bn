//! A library for analysis of Boolean networks. As of now, the library supports:
//!  - Regulatory graphs with monotonicity and observability constraints.
//!  - Boolean networks, possibly with partially unknown and parametrised update functions.
//!  - Full SBML-qual support for import/export as well as custom string format `.aeon`.
//!  - Fully symbolic asynchronous state-space generator using BDDs (great overall performance).
//!  - Semi-symbolic state-space generator, using BDDs used only for the network parameters
//! (allows state-level parallelism for smaller networks).
//!
//! For a quick introduction to Boolean networks and their symbolic manipulation, you can
//! check out our [tutorial module](./tutorial/index.html).
//!
#[macro_use]
extern crate lazy_static;

use regex::Regex;
use std::collections::HashMap;
use std::iter::Map;
use std::ops::Range;

pub mod async_graph;
pub mod bdd_params;
<<<<<<< HEAD
mod display_boolean_network;
mod display_regulatory_graph;
mod impl_binary_op;
mod impl_boolean_network;
mod impl_fn_update;
mod impl_regulatory_graph;
mod impl_variable;
mod parser;
pub mod pscc;
pub mod sbml;
pub mod scc;
=======
pub mod biodivine_std;
pub mod sbml;
pub mod symbolic_async_graph;
pub mod tutorial;

/// **(internal)** Implements `.aeon` parser for `BooleanNetwork` and `RegulatoryGraph` objects.
mod _aeon_parser;
/// **(internal)** Implements experimental `.bnet` parser for `BooleanNetwork`.
mod _bnet_parser;
/// **(internal)** Implements an experimental `.bnet` writer for `BooleanNetwork`.
mod _bnet_writer;
/// **(internal)** Utility methods for `BinaryOp`.
mod _impl_binary_op;
/// **(internal)** Utility methods for `BooleanNetwork`.
mod _impl_boolean_network;
/// **(internal)** `BooleanNetwork` to `.aeon` string.
mod _impl_display_boolean_network;
/// **(internal)** `RegulatoryGraph` to `.aeon` string.
mod _impl_display_regulatory_graph;
/// **(internal)** Utility methods for `FnUpdate`.
mod _impl_fn_update;
/// **(internal)** Utility methods for `Parameter`.
mod _impl_parameter;
/// **(internal)** Utility methods for `ParameterId`.
mod _impl_parameter_id;
/// **(internal)** Utility methods for `Regulation`.
mod _impl_regulation;
/// **(internal)** Utility methods for `RegulatoryGraph`.
mod _impl_regulatory_graph;
/// **(internal)** Utility methods for `Variable`.
mod _impl_variable;
/// **(internal)** Utility methods for `VariableId`.
mod _impl_variable_id;
>>>>>>> de60c38c

/// **(internal)** A regex string of an identifier which we currently allow to appear
/// as a variable or parameter name.
const ID_REGEX_STR: &str = r"[a-zA-Z0-9_]+";

lazy_static! {
    /// A regular expression that matches the identifiers allowed as names of
    /// Boolean parameters or variables.
    static ref ID_REGEX: Regex = Regex::new(ID_REGEX_STR).unwrap();
}

/// A type-safe index of a `Variable` inside a `RegulatoryGraph` (or a `BooleanNetwork`).
///
/// If needed, it can be converted into `usize` for serialisation and safely read
/// again by providing the original `RegulatoryGraph` as context
/// to the `VariableId::try_from_usize`.
///
/// **Warning:** Do not mix type-safe indices between different networks/graphs!
#[derive(Clone, Copy, Debug, Eq, Hash, Ord, PartialEq, PartialOrd)]
pub struct VariableId(usize);

/// A type-safe index of a `Parameter` inside a `BooleanNetwork`.
///
/// If needed, it can be converted into `usize` for serialisation and safely read
/// again by providing the original `BooleanNetwork` as context
/// to the `ParameterId::try_from_usize`.
///
/// **Warning:** Do not mix type-safe indices between different networks!
#[derive(Clone, Copy, Debug, Eq, Hash, Ord, PartialEq, PartialOrd)]
pub struct ParameterId(usize);

/// Possible monotonous effects of a `Regulation` in a `RegulatoryGraph`.
///
/// Activation means positive and inhibition means negative monotonicity.
#[derive(Clone, Copy, Debug, Eq, Hash, PartialEq)]
pub enum Monotonicity {
    Activation,
    Inhibition,
}

/// A Boolean variable of a `RegulatoryGraph` (or a `BooleanNetwork`) with a given `name`.
///
/// `Variable` can be only created by and borrowed from a `RegulatoryGraph`.
/// It has no public constructor.
#[derive(Clone, Debug, Eq, Hash, Ord, PartialEq, PartialOrd)]
pub struct Variable {
    name: String,
}

/// An explicit parameter of a `BooleanNetwork`; an uninterpreted Boolean function with a given
/// `name` and `arity`.
///
/// `Parameter` can be only created by and borrowed form the `BooleanNetwork` itself.
/// It has no public constructor.
#[derive(Clone, Debug, Eq, Hash, PartialEq)]
pub struct Parameter {
    name: String,
    arity: u32,
}

/// Describes an interaction between two `Variables` in a `RegulatoryGraph`
/// (or a `BooleanNetwork`).
///
/// Every regulation can be *monotonous*, and can be set as *observable*:
///
///  - Monotonicity is either *positive* or *negative* and signifies that the influence of the
/// `regulator` on the `target` has to *increase* or *decrease* the `target` value respectively.
///  - If observability is set to `true`, the `regulator` *must* have influence on the outcome
///  of the `target` update function in *some* context. If set to false, this is not enforced
///  (i.e. the `regulator` *can* have an influence on the `target`, but it is not required).
///
/// Regulations can be represented as strings in the
/// form `"regulator_name 'relationship' target_name"`. The 'relationship' starts with `-`, which
/// is followed by `>` for activation (positive monotonicity), `|` for inhibition (negative
/// monotonicity) or `?` for unspecified monotonicity. Finally, an additional `?` at the end
/// of 'relationship' signifies a non-observable regulation. Together, this gives the
/// following options:  `->, ->?, -|, -|?, -?, -??`.
///
/// Regulations cannot be created directly, they are only borrowed from a `RegulatoryGraph`
/// or a `BooleanNetwork`.
#[derive(Clone, Debug, Eq, Hash, PartialEq)]
pub struct Regulation {
    regulator: VariableId,
    target: VariableId,
    observable: bool,
    monotonicity: Option<Monotonicity>,
}

/// A directed graph representing relationships between a collection of Boolean variables
/// using `Regulations`.
///
/// It can be explored using `regulators`, `targets`, `transitive_regulators`, or
/// `transitive_targets` (for example to determine if two variables depend on each other).
/// We can also compute the SCCs of this graph.
///
/// A regulatory graph can be described using a custom string format. In this format,
/// each line represents a regulation or a comment (starting with `#`).
///
/// Regulations can be represented as strings in the form of
/// `"regulator_name 'relationship' target_name"`. The 'relationship' is one of the arrow strings
/// `->, ->?, -|, -|?, -?, -??`. Here, `>` means activation, `|` is inhibition and `?` is
/// unspecified monotonicity. The last question mark signifies observability — if it is present,
/// the regulation is not necessarily observable. See `Regulation` and tutorial module for a more
/// detailed explanation.
///
/// Example of a `RegulatoryGraph`:
///
/// ```rg
///  # Regulators of a
///  a ->? a
///  b -|? a
///
///  # Regulators of b
///  a -> b
///  b -| b
/// ```
#[derive(Clone, Debug, Eq, PartialEq)]
pub struct RegulatoryGraph {
    variables: Vec<Variable>,
    regulations: Vec<Regulation>,
    variable_to_index: HashMap<String, VariableId>,
}

/// Possible binary Boolean operators that can appear in `FnUpdate`.
#[derive(Clone, Copy, Debug, Eq, Hash, PartialEq)]
pub enum BinaryOp {
    And,
    Or,
    Xor,
    Iff,
    Imp,
}

/// A Boolean update function formula which references
/// `Variables` and `Parameters` of a `BooleanNetwork`.
///
/// An update function specifies the evolution rules for one specific `Variable` of a
/// `BooleanNetwork`. The arguments used in the function must be the same as specified
/// by the `RegulatoryGraph` of the network.
#[derive(Clone, Debug, Eq, Hash, PartialEq)]
pub enum FnUpdate {
    /// A true/false constant.
    Const(bool),
    /// References a network variable.
    Var(VariableId),
    /// References a network parameter (uninterpreted function).
    ///
    /// The variable list are the arguments of the function invocation.
    Param(ParameterId, Vec<VariableId>),
    /// Negation.
    Not(Box<FnUpdate>),
    /// Binary boolean operation.
    Binary(BinaryOp, Box<FnUpdate>, Box<FnUpdate>),
}

/// A Boolean network, possibly parametrised with uninterpreted Boolean functions.
///
/// The structure of the network is based on an underlying `RegulatoryGraph`. However,
/// compared to a `RegulatoryGraph`, `BooleanNetwork` can have a specific update function
/// given for each variable.
///
/// If the function is not specified (so called *implicit parametrisation*), all admissible
/// Boolean functions are considered in its place. A function can be also only partially
/// specified by using declared *explicit parameters*. These are uninterpreted but named Boolean
/// functions, such that, again, all admissible instantiations of these functions are considered.
/// See crate tutorial to learn more.
///
#[derive(Clone, Debug, Eq, PartialEq)]
pub struct BooleanNetwork {
    graph: RegulatoryGraph,
    parameters: Vec<Parameter>,
    update_functions: Vec<Option<FnUpdate>>,
    parameter_to_index: HashMap<String, ParameterId>,
}

/// An iterator over all `VariableIds` of a `RegulatoryGraph` (or a `BooleanNetwork`).
pub type VariableIdIterator = Map<Range<usize>, fn(usize) -> VariableId>;

/// An iterator over all `ParameterIds` of a `BooleanNetwork`.
pub type ParameterIdIterator = Map<Range<usize>, fn(usize) -> ParameterId>;

/// An iterator over all `Regulations` of a `RegulatoryGraph`.
pub type RegulationIterator<'a> = std::slice::Iter<'a, Regulation>;<|MERGE_RESOLUTION|>--- conflicted
+++ resolved
@@ -19,19 +19,6 @@
 
 pub mod async_graph;
 pub mod bdd_params;
-<<<<<<< HEAD
-mod display_boolean_network;
-mod display_regulatory_graph;
-mod impl_binary_op;
-mod impl_boolean_network;
-mod impl_fn_update;
-mod impl_regulatory_graph;
-mod impl_variable;
-mod parser;
-pub mod pscc;
-pub mod sbml;
-pub mod scc;
-=======
 pub mod biodivine_std;
 pub mod sbml;
 pub mod symbolic_async_graph;
@@ -65,7 +52,6 @@
 mod _impl_variable;
 /// **(internal)** Utility methods for `VariableId`.
 mod _impl_variable_id;
->>>>>>> de60c38c
 
 /// **(internal)** A regex string of an identifier which we currently allow to appear
 /// as a variable or parameter name.
