--- conflicted
+++ resolved
@@ -569,20 +569,9 @@
         recursion(self, false)
     }
 
-<<<<<<< HEAD
-    /// Perform partial evaluation of this function using extended Boolean values in the given
-    /// `Space`.
-    ///
-    /// *WARNING:* This is only syntactic evaluation. This will not resolve cases that require
-    /// satisfiability check to reduce tautologies/contradictions. For example, `(x & !x)`
-    /// evaluated in `x=*` still evaluates as `*`, since the tautology cannot be detected
-    /// from the expression `(* & !*)`.
-    pub fn eval_in_space(&self, space: &Space) -> ExtendedBoolean {
-=======
     /// Utility function that eliminates unnecessary constants from this update function
     /// using standard syntactic transformations.
     pub fn simplify_constants(&self) -> FnUpdate {
->>>>>>> 60ea437a
         match self {
             Const(value) => Const(*value),
             Var(id) => Var(*id),
