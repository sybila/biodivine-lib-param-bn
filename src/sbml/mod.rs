<<<<<<< HEAD
use super::_aeon_parser::FnUpdateTemp;
use super::_aeon_parser::FnUpdateTemp::*;
use super::{BinaryOp, BooleanNetwork, Monotonicity, Parameter, RegulatoryGraph};
use regex::Regex;
use std::collections::{HashMap, HashSet};
use xml::reader::XmlEvent;
use xml::EventReader;

pub mod export;

impl BooleanNetwork {
    pub fn from_sbml(model_file: &str) -> Result<(BooleanNetwork, Layout), String> {
        let mut parser = EventReader::new(model_file.as_bytes());
        // First tag should be sbml - read it and verify that it has necessary properties, then read model
        while let Ok(event) = parser.next() {
            if let XmlEvent::StartElement {
                name, attributes, ..
            } = event
            {
                return if name.local_name.as_str() == "sbml" {
                    for attr in attributes {
                        if attr.name.local_name.as_str() == "xmlns"
                            && attr.value.as_str()
                                != "http://www.sbml.org/sbml/level3/version1/core"
                        {
                            return Err(format!("Expected xmlns=\"http://www.sbml.org/sbml/level3/version1/core\", found {}", attr.value));
                        }
                        if attr.name.local_name.as_str() == "qual"
                            && attr.value.as_str()
                                != "http://www.sbml.org/sbml/level3/version1/qual/version1"
                        {
                            return Err(format!("Expected qual:xmlns=\"http://www.sbml.org/sbml/level3/version1/qual/version1\", found {}", attr.value));
                        }
                    }
                    read_model(&mut parser)
                } else {
                    Err(format!("Expected sbml, found {}", name.local_name))
                };
            }
        }
        if let Some(error) = parser.next().err() {
            Err(error.to_string())
        } else {
            Err("Expected </sbml>, but found end of XML document.".to_string())
        }
    }
}

pub type Layout = HashMap<String, (f64, f64)>;

fn resolve_specie<'a, 'b>(species: &'a [(String, String)], id: &'b str) -> &'a str {
    for (existing_id, name) in species.iter() {
        if existing_id == id {
            return name.as_str();
        }
    }
    panic!("Unknown specie: {}.", id);
}

fn rename_fn_variables(species: &[(String, String)], fun: FnUpdateTemp) -> FnUpdateTemp {
    return match fun {
        Const(_) => fun,
        Param(_, _) => fun,
        Var(name) => Var(resolve_specie(species, &name).to_string()),
        Binary(op, l, r) => Binary(
            op,
            Box::new(rename_fn_variables(species, *l)),
            Box::new(rename_fn_variables(species, *r)),
        ),
        Not(inner) => Not(Box::new(rename_fn_variables(species, *inner))),
    };
}

fn resolve_name_clashes(species: &mut Vec<(String, String)>) {
    // Sadly, some models don't use unique specie names, only unique species IDs.
    // If we want to preserve names, we thus have to make them unique...
    // We only change the names that actually clash so that the changes to the model are minimal...
    let mut unique_names: HashSet<String> = HashSet::new();
    let mut duplicates: HashSet<String> = HashSet::new();
    for (_, name) in species.iter() {
        if unique_names.contains(name) {
            duplicates.insert(name.clone());
        } else {
            unique_names.insert(name.clone());
        }
    }
    for (id, name) in species.iter_mut() {
        if duplicates.contains(name) {
            let normalized = format!("{}_{}", id, name);
            println!(
                "WARNING: Renaming duplicate `{}` to `{}`.",
                name, normalized
            );
            *name = normalized;
        }
    }
}

// Read a network and an associated layout!
fn read_model(parser: &mut EventReader<&[u8]>) -> Result<(BooleanNetwork, Layout), String> {
    let mut in_model = false;
    // species: Vec<(id,name)>
    let mut species: Vec<(String, String)> = Vec::new();
    let mut transitions: Vec<SBMLTransition> = Vec::new();
    let mut layout: HashMap<String, (f64, f64)> = HashMap::new();
    while let Ok(event) = parser.next() {
        match event {
            XmlEvent::EndElement { name } => {
                if name.local_name.as_str() == "model" {
                    species.sort_by_key(|(_, name)| name.clone());
                    resolve_name_clashes(&mut species);
                    // Remap transitions to use specie names instead of IDs.
                    for t in transitions.iter_mut() {
                        t.target = resolve_specie(&species, &t.target).to_string();
                        for (s, _) in t.sources.iter_mut() {
                            *s = resolve_specie(&species, s).to_string();
                        }
                    }
                    // Remap items in layout to use names, not IDs.
                    layout = layout
                        .into_iter()
                        .map(|(key, value)| (resolve_specie(&species, &key).to_string(), value))
                        .collect();
                    // Now actually build the network...

                    let mut rg = RegulatoryGraph::new(
                        species.iter().map(|(_, name)| name.clone()).collect(),
                    );
                    for t in &transitions {
                        for (s, m) in &t.sources {
                            rg.add_regulation(s, &t.target, true, *m)?;
                        }
                    }
                    let mut bn = BooleanNetwork::new(rg);
                    // Isolate all parameters in the network
                    let mut parameters = HashSet::new();
                    for t in &transitions {
                        if let Some(fun) = &t.function {
                            fun.dump_parameters(&mut parameters);
                        }
                    }
                    let mut parameters: Vec<Parameter> = parameters.into_iter().collect();
                    parameters.sort_by_key(|p| p.name.clone());

                    // Add the parameters (if there is a cardinality clash, here it will be thrown).
                    for parameter in &parameters {
                        bn.add_parameter(&parameter.name, parameter.arity)?;
                    }

                    // Actually build and add the functions
                    for t in transitions {
                        if let Some(fun) = t.function {
                            bn.add_update_function_template(
                                &t.target,
                                rename_fn_variables(&species, fun),
                            )?;
                        }
                    }
                    return Ok((bn, layout));
                }
            }
            XmlEvent::StartElement { name, .. } => match name.local_name.as_str() {
                "model" => {
                    in_model = true;
                }
                "listOfQualitativeSpecies" => {
                    if in_model {
                        read_species(parser, &mut species)?;
                        if species.is_empty() {
                            return Err("No species found in the model.".to_string());
                        }
                    }
                }
                "listOfTransitions" => {
                    if in_model {
                        read_transitions(parser, &mut transitions)?;
                    }
                }
                "layout" => {
                    if in_model {
                        read_layout(parser, &mut layout)?;
                    }
                }
                _ => {}
            },
            _ => {}
        }
    }
    if let Some(error) = parser.next().err() {
        Err(error.to_string())
    } else {
        Err("Expected </model>, but found end of XML document.".to_string())
    }
}

fn read_layout(
    parser: &mut EventReader<&[u8]>,
    layout: &mut HashMap<String, (f64, f64)>,
) -> Result<(), String> {
    let mut inside_glyph: Option<String> = None;
    while let Ok(event) = parser.next() {
        match event {
            XmlEvent::StartElement {
                name, attributes, ..
            } => {
                if &name.local_name == "generalGlyph" {
                    let mut reference = None;
                    for attr in attributes {
                        if &attr.name.local_name == "reference" {
                            reference = Some(attr.value);
                        }
                    }
                    if inside_glyph == None && reference.is_some() {
                        inside_glyph = reference;
                    }
                } else if &name.local_name == "position" {
                    if let Some(id) = &inside_glyph {
                        let mut x = None;
                        let mut y = None;
                        for attr in attributes {
                            if &attr.name.local_name == "x" {
                                x = Some(attr.value);
                            } else if &attr.name.local_name == "y" {
                                y = Some(attr.value);
                            }
                        }
                        if let (Some(x), Some(y)) = (x, y) {
                            let x_num = x.parse::<f64>();
                            let y_num = y.parse::<f64>();
                            if let (Ok(x), Ok(y)) = (x_num, y_num) {
                                layout.insert(id.clone(), (x, y));
                            }
                        }
                        // ignore errors - god knows what we can get in those attributes...
                    }
                }
            }
            XmlEvent::EndElement { name } => {
                if &name.local_name == "layout" {
                    return Ok(());
                } else if &name.local_name == "generalGlyph" {
                    inside_glyph = None;
                }
            }
            _ => {}
        }
    }
    if let Some(error) = parser.next().err() {
        Err(error.to_string())
    } else {
        Err("Expected </layout:layout>, but found end of XML document.".to_string())
    }
}

fn normalize_name(name: String) -> String {
    let name_regex = Regex::new(r"[^a-zA-Z0-9_]").unwrap();
    let normalized = name_regex.replace_all(&name, "_").to_string();
    if normalized != name {
        println!("WARNING: Renaming invalid `{}` to `{}`.", name, normalized);
    }
    normalized
}

/// Read the list of qualitative species from the XML document.
fn read_species(
    parser: &mut EventReader<&[u8]>,
    species: &mut Vec<(String, String)>,
) -> Result<(), String> {
    while let Ok(event) = parser.next() {
        match event {
            XmlEvent::StartElement {
                name, attributes, ..
            } => {
                if &name.local_name == "qualitativeSpecies" {
                    let mut id = String::new();
                    let mut name = String::new();
                    let mut is_boolean = true;
                    for attr in attributes {
                        if &attr.name.local_name == "maxLevel" {
                            is_boolean = &attr.value == "1";
                        }
                        if &attr.name.local_name == "id" {
                            id = attr.value;
                        } else if &attr.name.local_name == "name" {
                            name = normalize_name(attr.value);
                        }
                    }
                    if !is_boolean {
                        println!("WARNING: Species {} is not boolean.", name);
                    }

                    if id.is_empty() {
                        return Err("Found species with no id.".to_string());
                    } else {
                        // Name is optional, if missing default to ID.
                        if name.is_empty() {
                            name = id.clone();
                        }
                        // Check that species is unique (names don't have to be unique - yet...)
                        for (existing_id, _) in species.iter() {
                            if existing_id == &id {
                                return Err(format!("Duplicate species {}.", name));
                            }
                        }
                        species.push((id, name));
                    }
                }
            }
            XmlEvent::EndElement { name } => {
                if &name.local_name == "listOfQualitativeSpecies" {
                    return Ok(());
                }
            }
            _ => {}
        }
    }
    if let Some(error) = parser.next().err() {
        Err(error.to_string())
    } else {
        Err("Expected </qual:listOfQualitativeSpecies>, but found end of XML document.".to_string())
    }
}

fn read_transitions(
    parser: &mut EventReader<&[u8]>,
    transitions: &mut Vec<SBMLTransition>,
) -> Result<(), String> {
    let mut in_input = false; // if listOfInputs has been read
    let mut in_output = false; // if listOfOutputs has been read
    let mut in_transtion = false; // if transition tag has been read
    let mut transition = SBMLTransition::new();
    while let Ok(event) = parser.next() {
        match event {
            XmlEvent::StartElement {
                name, attributes, ..
            } => match name.local_name.as_str() {
                "transition" => in_transtion = true,
                "listOfOutputs" => in_output = in_transtion,
                "listOfInputs" => in_input = in_transtion,
                "input" => {
                    if in_input {
                        let mut source = String::new();
                        let mut monotonicity = None;
                        for attr in attributes {
                            if &attr.name.local_name == "qualitativeSpecies" {
                                source = attr.value;
                            } else if &attr.name.local_name == "sign" {
                                if &attr.value == "positive" {
                                    monotonicity = Some(Monotonicity::Activation);
                                }
                                if &attr.value == "negative" {
                                    monotonicity = Some(Monotonicity::Inhibition);
                                }
                            }
                        }
                        if source.is_empty() {
                            return Err("Found source with no name.".to_string());
                        }
                        transition.sources.push((source, monotonicity));
                    }
                }
                "output" => {
                    if in_output {
                        if !transition.target.is_empty() {
                            return Err("Multiple targets for one transition.".to_string());
                        } else {
                            for attr in attributes {
                                if &attr.name.local_name == "qualitativeSpecies" {
                                    transition.target = attr.value;
                                }
                            }
                        }
                    }
                }
                "listOfFunctionTerms" => {
                    let update_template = read_update_function(parser)?;
                    transition.function = Some(update_template);
                }
                _ => {}
            },
            XmlEvent::EndElement { name } => {
                match name.local_name.as_str() {
                    "listOfTransitions" => return Ok(()),
                    "transition" => {
                        if transition.target.is_empty() {
                            return Err("Found transition with no target.".to_string());
                        } else {
                            transitions.push(transition.clone());
                            transition = SBMLTransition::new();
                        }
                        in_transtion = false;
                    }
                    "listOfOutputs" => in_output = false,
                    "listOfInputs" => in_input = false,
                    _ => {}
                };
            }
            _ => {}
        }
    }
    if let Some(error) = parser.next().err() {
        Err(error.to_string())
    } else {
        Err("Expected </qual:listOfTransitions>, but found end of XML document.".to_string())
    }
}

// TODO: Please please please find a nicer way to parse MathML or let the whole thing die...
fn read_update_function(parser: &mut EventReader<&[u8]>) -> Result<FnUpdateTemp, String> {
    let mut in_term = false;
    let mut in_math = false;
    let mut in_name = false; // inside ci
    let mut in_integer = false; // inside cn
    let mut in_param_name = false; // inside csymbol
                                   // (operation, arguments)
    let mut function_stack: Vec<(Op, Vec<FnUpdateTemp>)> = Vec::new();
    while let Ok(event) = parser.next() {
        match event {
            XmlEvent::StartElement {
                name, attributes, ..
            } => {
                match name.local_name.as_str() {
                    "functionTerm" => in_term = true,
                    "math" => {
                        if in_term {
                            in_math = true;
                            function_stack.push((Op::Math, Vec::new()));
                        }
                    }
                    "apply" => {
                        // if apply is found, push a new op to the stack and start reading it
                        if in_math {
                            function_stack.push((Op::None, Vec::new()));
                        }
                    }
                    // a function name is read - try to get latest apply and set it as operator
                    "and" | "or" | "xor" | "not" | "implies" | "eq" | "geq" | "leq" | "lt"
                    | "gt" => {
                        if let Some((op, _)) = function_stack.last_mut() {
                            if op != &Op::None {
                                return Err(format!("Unexpected function op {}", name.local_name));
                            } else {
                                *op = Op::Operation(name.local_name);
                            }
                        }
                    }
                    "csymbol" => {
                        if in_math {
                            in_param_name = true
                        }
                    }
                    "ci" => {
                        if in_math {
                            in_name = true
                        }
                    }
                    "cn" => {
                        if in_math {
                            let mut is_integer = false;
                            for attr in attributes {
                                if &attr.name.local_name == "type" {
                                    is_integer = attr.value.as_str() == "integer";
                                }
                            }
                            if !is_integer {
                                return Err("Found constant that is not an integer.".to_string());
                            }
                            in_integer = true
                        }
                    }
                    "true" => {
                        if in_math {
                            if let Some((_, args)) = function_stack.last_mut() {
                                args.push(FnUpdateTemp::Const(true))
                            }
                        }
                    }
                    "false" => {
                        if in_math {
                            if let Some((_, args)) = function_stack.last_mut() {
                                args.push(FnUpdateTemp::Const(false))
                            }
                        }
                    }
                    _ => {}
                }
            }
            XmlEvent::Characters(data) => {
                if in_name {
                    if let Some((_, args)) = function_stack.last_mut() {
                        args.push(FnUpdateTemp::Var(data.trim().to_string()));
                    }
                } else if in_integer {
                    if let Some((_, args)) = function_stack.last_mut() {
                        let c = data.trim().parse::<i32>();
                        if c == Ok(0) {
                            args.push(FnUpdateTemp::Const(false));
                        } else if c == Ok(1) {
                            args.push(FnUpdateTemp::Const(true));
                        } else {
                            return Err(format!(
                                "Cannot convert integer {:?} to boolean constant.",
                                c
                            ));
                        }
                    }
                } else if in_param_name {
                    if let Some((op, _)) = function_stack.last_mut() {
                        *op = Op::Parameter(data.trim().to_string());
                    }
                }
            }
            XmlEvent::EndElement { name } => {
                match name.local_name.as_str() {
                    "functionTerm" => in_term = false,
                    "math" => in_math = false,
                    "ci" => in_name = false,
                    "cn" => in_integer = false,
                    "listOfFunctionTerms" => {
                        if let Some((op, args)) = function_stack.pop() {
                            if op != Op::Math || args.len() != 1 {
                                return Err(format!(
                                    "Function parsing failed on {:?} with {:?} args.",
                                    op, args
                                ));
                            } else {
                                return Ok(args.into_iter().next().unwrap());
                            }
                        } else {
                            // if the update function is empty, it defaults to false
                            return Ok(FnUpdateTemp::Const(false));
                        }
                    }
                    "apply" => {
                        // Try to finish last apply term on stack
                        if let Some((op, args)) = function_stack.last() {
                            let fun = match op {
                                Op::None | Op::Math => {
                                    Err("Apply used without any operation or inconsistently."
                                        .to_string())
                                }
                                Op::Parameter(name) => {
                                    let valid_args: Vec<String> = args
                                        .iter()
                                        .filter_map(|f| {
                                            if let Var(name) = f {
                                                Some(name.clone())
                                            } else {
                                                None
                                            }
                                        })
                                        .collect();
                                    if valid_args.len() != args.len() {
                                        Err("Parameter function can be only called with variables as arguments".to_string())
                                    } else {
                                        Ok(Param(name.clone(), valid_args))
                                    }
                                }
                                Op::Operation(op) => {
                                    if op.is_empty() {
                                        Err("Apply used without any operation.".to_string())
                                    } else if op.as_str() == "not" {
                                        if args.len() != 1 {
                                            Err(format!(
                                                "Not takes exactly one argument. {} given.",
                                                args.len()
                                            ))
                                        } else {
                                            Ok(FnUpdateTemp::Not(Box::new(args[0].clone())))
                                        }
                                    } else if op.as_str() == "eq" {
                                        if args.len() != 2 {
                                            Err(format!(
                                                "Eq takes exactly two arguments. {} given.",
                                                args.len()
                                            ))
                                        } else {
                                            let left = &args[0];
                                            let right = &args[1];
                                            match (left, right) {
                                                (Const(a), Const(b)) => Ok(Const(a == b)),
                                                (Const(true), Var(name)) => Ok(Var(name.clone())),
                                                (Var(name), Const(true)) => Ok(Var(name.clone())),
                                                (Const(false), Var(name)) => {
                                                    Ok(Not(Box::new(Var(name.clone()))))
                                                }
                                                (Var(name), Const(false)) => {
                                                    Ok(Not(Box::new(Var(name.clone()))))
                                                }
                                                (l, r) => Ok(Binary(
                                                    BinaryOp::Iff,
                                                    Box::new(l.clone()),
                                                    Box::new(r.clone()),
                                                )),
                                            }
                                        }
                                    } else if op.as_str() == "geq" {
                                        // (A >= B) <=> (!B | A) <=> (B => A)
                                        if args.len() != 2 {
                                            Err(format!(
                                                "GEQ takes exactly two arguments. {} given.",
                                                args.len()
                                            ))
                                        } else {
                                            let left = &args[0];
                                            let right = &args[1];
                                            match (left, right) {
                                                (Const(a), Const(b)) => Ok(Const(!b | a)),
                                                (Const(true), Var(_)) => Ok(Const(true)),
                                                (Var(name), Const(true)) => Ok(Var(name.clone())),
                                                (Const(false), Var(name)) => {
                                                    Ok(Not(Box::new(Var(name.clone()))))
                                                }
                                                (Var(_), Const(false)) => Ok(Const(true)),
                                                (l, r) => Ok(Binary(
                                                    BinaryOp::Imp,
                                                    Box::new(r.clone()),
                                                    Box::new(l.clone()),
                                                )),
                                            }
                                        }
                                    } else if op.as_str() == "leq" {
                                        // (A <= B) <=> (!A | B) <=> (A => B)
                                        if args.len() != 2 {
                                            Err(format!(
                                                "LEQ takes exactly two arguments. {} given.",
                                                args.len()
                                            ))
                                        } else {
                                            let left = &args[0];
                                            let right = &args[1];
                                            match (left, right) {
                                                (Const(a), Const(b)) => Ok(Const(!a | b)),
                                                (Const(true), Var(name)) => Ok(Var(name.clone())),
                                                (Var(_), Const(true)) => Ok(Const(true)),
                                                (Const(false), Var(_)) => Ok(Const(true)),
                                                (Var(name), Const(false)) => {
                                                    Ok(Not(Box::new(Var(name.clone()))))
                                                }
                                                (l, r) => Ok(Binary(
                                                    BinaryOp::Imp,
                                                    Box::new(l.clone()),
                                                    Box::new(r.clone()),
                                                )),
                                            }
                                        }
                                    } else if op.as_str() == "lt" {
                                        // (A < B) <=> (!A & B)
                                        if args.len() != 2 {
                                            Err(format!(
                                                "LT takes exactly two arguments. {} given.",
                                                args.len()
                                            ))
                                        } else {
                                            let left = &args[0];
                                            let right = &args[1];
                                            match (left, right) {
                                                (Const(a), Const(b)) => Ok(Const(!a & b)),
                                                (Const(true), Var(_)) => Ok(Const(false)),
                                                (Var(name), Const(true)) => {
                                                    Ok(Not(Box::new(Var(name.clone()))))
                                                }
                                                (Const(false), Var(name)) => Ok(Var(name.clone())),
                                                (Var(_), Const(false)) => Ok(Const(false)),
                                                (l, r) => Ok(Binary(
                                                    BinaryOp::And,
                                                    Box::new(Not(Box::new(l.clone()))),
                                                    Box::new(r.clone()),
                                                )),
                                            }
                                        }
                                    } else if op.as_str() == "gt" {
                                        // (A > B) <=> (A & !B)
                                        if args.len() != 2 {
                                            Err(format!(
                                                "GT takes exactly two arguments. {} given.",
                                                args.len()
                                            ))
                                        } else {
                                            let left = &args[0];
                                            let right = &args[1];
                                            match (left, right) {
                                                (Const(a), Const(b)) => Ok(Const(a & !b)),
                                                (Const(true), Var(name)) => {
                                                    Ok(Not(Box::new(Var(name.clone()))))
                                                }
                                                (Var(_), Const(true)) => Ok(Const(false)),
                                                (Const(false), Var(_)) => Ok(Const(false)),
                                                (Var(name), Const(false)) => Ok(Var(name.clone())),
                                                (l, r) => Ok(Binary(
                                                    BinaryOp::And,
                                                    Box::new(l.clone()),
                                                    Box::new(Not(Box::new(r.clone()))),
                                                )),
                                            }
                                        }
                                    } else {
                                        // a binary op remains then...
                                        let op = match op.as_str() {
                                            "and" => Ok(BinaryOp::And),
                                            "or" => Ok(BinaryOp::Or),
                                            "xor" => Ok(BinaryOp::Xor),
                                            "implies" => Ok(BinaryOp::Imp),
                                            op => Err(format!("Unknown operator {}", op)),
                                        }?;
                                        if (op == BinaryOp::And || op == BinaryOp::Or)
                                            && args.len() == 1
                                        {
                                            // Sometimes, tools that work with DNF/CNF representations
                                            // of boolean functions output an and/or with just one argument.
                                            // We can ignore those...
                                            Ok(args[0].clone())
                                        } else if args.len() < 2 {
                                            Err("Function argument list must have at least two entries.".to_string())
                                        } else {
                                            let one = args[0].clone();
                                            Ok(args.iter().skip(1).fold(one, |a, b| {
                                                Binary(op, Box::new(a), Box::new(b.clone()))
                                            }))
                                        }
                                    }
                                }
                            }?;

                            function_stack.pop();

                            if let Some((_, args)) = function_stack.last_mut() {
                                args.push(fun);
                            } else {
                                unreachable!();
                            }
                        }
                    }
                    _ => {}
                }
            }
            _ => {}
        }
    }
    if let Some(error) = parser.next().err() {
        Err(error.to_string())
    } else {
        Err("Expected </qual:listOfFunctionTerms> but found end of document.".to_string())
    }
}

#[derive(Clone, PartialEq, Eq, Debug)]
struct SBMLTransition {
    sources: Vec<(String, Option<Monotonicity>)>,
    target: String,
    function: Option<FnUpdateTemp>,
}

#[derive(Clone, Debug, PartialEq, Eq)]
enum Op {
    None,
    Math,
    Operation(String),
    Parameter(String),
}

impl SBMLTransition {
    fn new() -> SBMLTransition {
        SBMLTransition {
            sources: Vec::new(),
            target: String::new(),
            function: None,
        }
    }
}

#[cfg(test)]
mod tests {
    use crate::{BooleanNetwork, Monotonicity};
    use std::collections::HashMap;
    use std::convert::TryFrom;

    #[test]
    fn test() {
        let model =
            std::fs::read_to_string("sbml_models/g2a.sbml").expect("Cannot open result file.");
        let (actual, layout) = BooleanNetwork::from_sbml(model.as_str()).unwrap();
        // Compared by hand...
        let mut expected_layout = HashMap::new();
        expected_layout.insert("CtrA".to_string(), (419.0, 94.0));
        expected_layout.insert("GcrA".to_string(), (325.0, 135.0));
        expected_layout.insert("DnaA".to_string(), (374.0, 224.0));
        expected_layout.insert("CcrM".to_string(), (462.0, 222.0));
        expected_layout.insert("SciP".to_string(), (506.0, 133.0));
        let expected = BooleanNetwork::try_from(
            "
            CtrA -> CtrA
            GcrA -> CtrA
            CcrM -| CtrA
            SciP -| CtrA
            CtrA -| GcrA
            DnaA -> GcrA
            CtrA -> DnaA
            GcrA -| DnaA
            DnaA -| DnaA
            CcrM -> DnaA
            CtrA -> CcrM
            CcrM -| CcrM
            SciP -| CcrM
            CtrA -> SciP
            DnaA -| SciP
            $CtrA: ((((!CtrA & GcrA) & !CcrM) & !SciP) | ((CtrA & !CcrM) & !SciP))
            $GcrA: (!CtrA & DnaA)
            $DnaA: (((CtrA & !GcrA) & !DnaA) & CcrM)
            $CcrM: ((CtrA & !CcrM) & !SciP)
            $SciP: (CtrA & !DnaA)
        ",
        )
        .unwrap();
        assert_eq!(actual, expected);
        assert_eq!(layout, expected_layout);
    }

    #[test]
    fn test_name_resolution() {
        let model = std::fs::read_to_string("sbml_models/g2a_with_names.sbml")
            .expect("Cannot open result file.");
        let (actual, layout) = BooleanNetwork::from_sbml(model.as_str()).unwrap();
        // Compared by hand...
        // CtrA(+) contains three invalid characters that should be normalized to CtrA___
        let mut expected_layout = HashMap::new();
        expected_layout.insert("CtrA___".to_string(), (419.0, 94.0));
        expected_layout.insert("GcrA".to_string(), (325.0, 135.0));
        expected_layout.insert("DnaA".to_string(), (374.0, 224.0));
        expected_layout.insert("CcrM".to_string(), (462.0, 222.0));
        expected_layout.insert("SciP".to_string(), (506.0, 133.0));
        let expected = BooleanNetwork::try_from(
            "
            CtrA___ -> CtrA___
            GcrA -> CtrA___
            CcrM -| CtrA___
            SciP -| CtrA___
            CtrA___ -| GcrA
            DnaA -> GcrA
            CtrA___ -> DnaA
            GcrA -| DnaA
            DnaA -| DnaA
            CcrM -> DnaA
            CtrA___ -> CcrM
            CcrM -| CcrM
            SciP -| CcrM
            CtrA___ -> SciP
            DnaA -| SciP
            $CtrA___: ((((!CtrA___ & GcrA) & !CcrM) & !SciP) | ((CtrA___ & !CcrM) & !SciP))
            $GcrA: (!CtrA___ & DnaA)
            $DnaA: (((CtrA___ & !GcrA) & !DnaA) & CcrM)
            $CcrM: ((CtrA___ & !CcrM) & !SciP)
            $SciP: (CtrA___ & !DnaA)
        ",
        )
        .unwrap();
        assert_eq!(actual, expected);
        assert_eq!(layout, expected_layout);
    }

    #[test]
    fn test_cell_collective() {
        let model = std::fs::read_to_string("sbml_models/cell_collective_vut.sbml")
            .expect("Cannot open result file.");
        let (actual, layout) = BooleanNetwork::from_sbml(model.as_str()).unwrap();
        assert_eq!(actual.graph.num_vars(), 66);
        assert_eq!(actual.graph.regulations.len(), 139);
        assert_eq!(layout.len(), actual.graph.num_vars());
        // Normal variable
        assert!(actual.graph.find_variable("glucose").is_some());
        // Normalized variable
        assert!(actual.graph.find_variable("lactic_acid").is_some());
        // Some regulation
        assert_eq!(
            actual
                .graph
                .find_regulation(
                    actual.graph.find_variable("sigG").unwrap(),
                    actual.graph.find_variable("sigK").unwrap(),
                )
                .unwrap()
                .monotonicity,
            Some(Monotonicity::Activation)
        )
    }

    #[test]
    fn test_apoptosis_stable() {
        // Has colliding names/ids
        let model = std::fs::read_to_string("sbml_models/apoptosis_stable.sbml")
            .expect("Cannot open result file.");
        let (actual, layout) = BooleanNetwork::from_sbml(model.as_str()).unwrap();
        assert_eq!(layout.len(), actual.graph.num_vars());
        // Normal variable
        assert!(actual.graph.find_variable("Apoptosome_complex").is_some());
        // Normalized variable
        assert!(actual.graph.find_variable("FAS_FASL_complex").is_some());
        // Duplicate name
        assert!(actual.graph.find_variable("sa19_CASP9_Cytoplasm").is_some());
        assert!(actual.graph.find_variable("sa47_CASP9_Cytoplasm").is_some());
    }

    #[test]
    fn test_hmox_pathway() {
        // Has OR with one argument
        let model = std::fs::read_to_string("sbml_models/hmox1_pathway.sbml")
            .expect("Cannot open result file.");
        let (actual, layout) = BooleanNetwork::from_sbml(model.as_str()).unwrap();
        assert_eq!(layout.len(), actual.graph.num_vars());
    }
=======
use std::collections::HashMap;

/// Contains code for parsing SBML models using xml-tree library. It is not 100% SBML-qual
/// compliant, but should be good enough for now. Also most code is ready for possible extension
/// to multi-valued models in the future.
pub mod import;

/// A very crude SBML export module. It basically just dumps `BooleanNetwork` into valid XML,
/// but there are some things that could be better checked.
pub mod export;
>>>>>>> 4b2631ba

/// A layout type for transferring information about node position from SBML files.
pub type Layout = HashMap<String, (f64, f64)>;<|MERGE_RESOLUTION|>--- conflicted
+++ resolved
@@ -1,915 +1,3 @@
-<<<<<<< HEAD
-use super::_aeon_parser::FnUpdateTemp;
-use super::_aeon_parser::FnUpdateTemp::*;
-use super::{BinaryOp, BooleanNetwork, Monotonicity, Parameter, RegulatoryGraph};
-use regex::Regex;
-use std::collections::{HashMap, HashSet};
-use xml::reader::XmlEvent;
-use xml::EventReader;
-
-pub mod export;
-
-impl BooleanNetwork {
-    pub fn from_sbml(model_file: &str) -> Result<(BooleanNetwork, Layout), String> {
-        let mut parser = EventReader::new(model_file.as_bytes());
-        // First tag should be sbml - read it and verify that it has necessary properties, then read model
-        while let Ok(event) = parser.next() {
-            if let XmlEvent::StartElement {
-                name, attributes, ..
-            } = event
-            {
-                return if name.local_name.as_str() == "sbml" {
-                    for attr in attributes {
-                        if attr.name.local_name.as_str() == "xmlns"
-                            && attr.value.as_str()
-                                != "http://www.sbml.org/sbml/level3/version1/core"
-                        {
-                            return Err(format!("Expected xmlns=\"http://www.sbml.org/sbml/level3/version1/core\", found {}", attr.value));
-                        }
-                        if attr.name.local_name.as_str() == "qual"
-                            && attr.value.as_str()
-                                != "http://www.sbml.org/sbml/level3/version1/qual/version1"
-                        {
-                            return Err(format!("Expected qual:xmlns=\"http://www.sbml.org/sbml/level3/version1/qual/version1\", found {}", attr.value));
-                        }
-                    }
-                    read_model(&mut parser)
-                } else {
-                    Err(format!("Expected sbml, found {}", name.local_name))
-                };
-            }
-        }
-        if let Some(error) = parser.next().err() {
-            Err(error.to_string())
-        } else {
-            Err("Expected </sbml>, but found end of XML document.".to_string())
-        }
-    }
-}
-
-pub type Layout = HashMap<String, (f64, f64)>;
-
-fn resolve_specie<'a, 'b>(species: &'a [(String, String)], id: &'b str) -> &'a str {
-    for (existing_id, name) in species.iter() {
-        if existing_id == id {
-            return name.as_str();
-        }
-    }
-    panic!("Unknown specie: {}.", id);
-}
-
-fn rename_fn_variables(species: &[(String, String)], fun: FnUpdateTemp) -> FnUpdateTemp {
-    return match fun {
-        Const(_) => fun,
-        Param(_, _) => fun,
-        Var(name) => Var(resolve_specie(species, &name).to_string()),
-        Binary(op, l, r) => Binary(
-            op,
-            Box::new(rename_fn_variables(species, *l)),
-            Box::new(rename_fn_variables(species, *r)),
-        ),
-        Not(inner) => Not(Box::new(rename_fn_variables(species, *inner))),
-    };
-}
-
-fn resolve_name_clashes(species: &mut Vec<(String, String)>) {
-    // Sadly, some models don't use unique specie names, only unique species IDs.
-    // If we want to preserve names, we thus have to make them unique...
-    // We only change the names that actually clash so that the changes to the model are minimal...
-    let mut unique_names: HashSet<String> = HashSet::new();
-    let mut duplicates: HashSet<String> = HashSet::new();
-    for (_, name) in species.iter() {
-        if unique_names.contains(name) {
-            duplicates.insert(name.clone());
-        } else {
-            unique_names.insert(name.clone());
-        }
-    }
-    for (id, name) in species.iter_mut() {
-        if duplicates.contains(name) {
-            let normalized = format!("{}_{}", id, name);
-            println!(
-                "WARNING: Renaming duplicate `{}` to `{}`.",
-                name, normalized
-            );
-            *name = normalized;
-        }
-    }
-}
-
-// Read a network and an associated layout!
-fn read_model(parser: &mut EventReader<&[u8]>) -> Result<(BooleanNetwork, Layout), String> {
-    let mut in_model = false;
-    // species: Vec<(id,name)>
-    let mut species: Vec<(String, String)> = Vec::new();
-    let mut transitions: Vec<SBMLTransition> = Vec::new();
-    let mut layout: HashMap<String, (f64, f64)> = HashMap::new();
-    while let Ok(event) = parser.next() {
-        match event {
-            XmlEvent::EndElement { name } => {
-                if name.local_name.as_str() == "model" {
-                    species.sort_by_key(|(_, name)| name.clone());
-                    resolve_name_clashes(&mut species);
-                    // Remap transitions to use specie names instead of IDs.
-                    for t in transitions.iter_mut() {
-                        t.target = resolve_specie(&species, &t.target).to_string();
-                        for (s, _) in t.sources.iter_mut() {
-                            *s = resolve_specie(&species, s).to_string();
-                        }
-                    }
-                    // Remap items in layout to use names, not IDs.
-                    layout = layout
-                        .into_iter()
-                        .map(|(key, value)| (resolve_specie(&species, &key).to_string(), value))
-                        .collect();
-                    // Now actually build the network...
-
-                    let mut rg = RegulatoryGraph::new(
-                        species.iter().map(|(_, name)| name.clone()).collect(),
-                    );
-                    for t in &transitions {
-                        for (s, m) in &t.sources {
-                            rg.add_regulation(s, &t.target, true, *m)?;
-                        }
-                    }
-                    let mut bn = BooleanNetwork::new(rg);
-                    // Isolate all parameters in the network
-                    let mut parameters = HashSet::new();
-                    for t in &transitions {
-                        if let Some(fun) = &t.function {
-                            fun.dump_parameters(&mut parameters);
-                        }
-                    }
-                    let mut parameters: Vec<Parameter> = parameters.into_iter().collect();
-                    parameters.sort_by_key(|p| p.name.clone());
-
-                    // Add the parameters (if there is a cardinality clash, here it will be thrown).
-                    for parameter in &parameters {
-                        bn.add_parameter(&parameter.name, parameter.arity)?;
-                    }
-
-                    // Actually build and add the functions
-                    for t in transitions {
-                        if let Some(fun) = t.function {
-                            bn.add_update_function_template(
-                                &t.target,
-                                rename_fn_variables(&species, fun),
-                            )?;
-                        }
-                    }
-                    return Ok((bn, layout));
-                }
-            }
-            XmlEvent::StartElement { name, .. } => match name.local_name.as_str() {
-                "model" => {
-                    in_model = true;
-                }
-                "listOfQualitativeSpecies" => {
-                    if in_model {
-                        read_species(parser, &mut species)?;
-                        if species.is_empty() {
-                            return Err("No species found in the model.".to_string());
-                        }
-                    }
-                }
-                "listOfTransitions" => {
-                    if in_model {
-                        read_transitions(parser, &mut transitions)?;
-                    }
-                }
-                "layout" => {
-                    if in_model {
-                        read_layout(parser, &mut layout)?;
-                    }
-                }
-                _ => {}
-            },
-            _ => {}
-        }
-    }
-    if let Some(error) = parser.next().err() {
-        Err(error.to_string())
-    } else {
-        Err("Expected </model>, but found end of XML document.".to_string())
-    }
-}
-
-fn read_layout(
-    parser: &mut EventReader<&[u8]>,
-    layout: &mut HashMap<String, (f64, f64)>,
-) -> Result<(), String> {
-    let mut inside_glyph: Option<String> = None;
-    while let Ok(event) = parser.next() {
-        match event {
-            XmlEvent::StartElement {
-                name, attributes, ..
-            } => {
-                if &name.local_name == "generalGlyph" {
-                    let mut reference = None;
-                    for attr in attributes {
-                        if &attr.name.local_name == "reference" {
-                            reference = Some(attr.value);
-                        }
-                    }
-                    if inside_glyph == None && reference.is_some() {
-                        inside_glyph = reference;
-                    }
-                } else if &name.local_name == "position" {
-                    if let Some(id) = &inside_glyph {
-                        let mut x = None;
-                        let mut y = None;
-                        for attr in attributes {
-                            if &attr.name.local_name == "x" {
-                                x = Some(attr.value);
-                            } else if &attr.name.local_name == "y" {
-                                y = Some(attr.value);
-                            }
-                        }
-                        if let (Some(x), Some(y)) = (x, y) {
-                            let x_num = x.parse::<f64>();
-                            let y_num = y.parse::<f64>();
-                            if let (Ok(x), Ok(y)) = (x_num, y_num) {
-                                layout.insert(id.clone(), (x, y));
-                            }
-                        }
-                        // ignore errors - god knows what we can get in those attributes...
-                    }
-                }
-            }
-            XmlEvent::EndElement { name } => {
-                if &name.local_name == "layout" {
-                    return Ok(());
-                } else if &name.local_name == "generalGlyph" {
-                    inside_glyph = None;
-                }
-            }
-            _ => {}
-        }
-    }
-    if let Some(error) = parser.next().err() {
-        Err(error.to_string())
-    } else {
-        Err("Expected </layout:layout>, but found end of XML document.".to_string())
-    }
-}
-
-fn normalize_name(name: String) -> String {
-    let name_regex = Regex::new(r"[^a-zA-Z0-9_]").unwrap();
-    let normalized = name_regex.replace_all(&name, "_").to_string();
-    if normalized != name {
-        println!("WARNING: Renaming invalid `{}` to `{}`.", name, normalized);
-    }
-    normalized
-}
-
-/// Read the list of qualitative species from the XML document.
-fn read_species(
-    parser: &mut EventReader<&[u8]>,
-    species: &mut Vec<(String, String)>,
-) -> Result<(), String> {
-    while let Ok(event) = parser.next() {
-        match event {
-            XmlEvent::StartElement {
-                name, attributes, ..
-            } => {
-                if &name.local_name == "qualitativeSpecies" {
-                    let mut id = String::new();
-                    let mut name = String::new();
-                    let mut is_boolean = true;
-                    for attr in attributes {
-                        if &attr.name.local_name == "maxLevel" {
-                            is_boolean = &attr.value == "1";
-                        }
-                        if &attr.name.local_name == "id" {
-                            id = attr.value;
-                        } else if &attr.name.local_name == "name" {
-                            name = normalize_name(attr.value);
-                        }
-                    }
-                    if !is_boolean {
-                        println!("WARNING: Species {} is not boolean.", name);
-                    }
-
-                    if id.is_empty() {
-                        return Err("Found species with no id.".to_string());
-                    } else {
-                        // Name is optional, if missing default to ID.
-                        if name.is_empty() {
-                            name = id.clone();
-                        }
-                        // Check that species is unique (names don't have to be unique - yet...)
-                        for (existing_id, _) in species.iter() {
-                            if existing_id == &id {
-                                return Err(format!("Duplicate species {}.", name));
-                            }
-                        }
-                        species.push((id, name));
-                    }
-                }
-            }
-            XmlEvent::EndElement { name } => {
-                if &name.local_name == "listOfQualitativeSpecies" {
-                    return Ok(());
-                }
-            }
-            _ => {}
-        }
-    }
-    if let Some(error) = parser.next().err() {
-        Err(error.to_string())
-    } else {
-        Err("Expected </qual:listOfQualitativeSpecies>, but found end of XML document.".to_string())
-    }
-}
-
-fn read_transitions(
-    parser: &mut EventReader<&[u8]>,
-    transitions: &mut Vec<SBMLTransition>,
-) -> Result<(), String> {
-    let mut in_input = false; // if listOfInputs has been read
-    let mut in_output = false; // if listOfOutputs has been read
-    let mut in_transtion = false; // if transition tag has been read
-    let mut transition = SBMLTransition::new();
-    while let Ok(event) = parser.next() {
-        match event {
-            XmlEvent::StartElement {
-                name, attributes, ..
-            } => match name.local_name.as_str() {
-                "transition" => in_transtion = true,
-                "listOfOutputs" => in_output = in_transtion,
-                "listOfInputs" => in_input = in_transtion,
-                "input" => {
-                    if in_input {
-                        let mut source = String::new();
-                        let mut monotonicity = None;
-                        for attr in attributes {
-                            if &attr.name.local_name == "qualitativeSpecies" {
-                                source = attr.value;
-                            } else if &attr.name.local_name == "sign" {
-                                if &attr.value == "positive" {
-                                    monotonicity = Some(Monotonicity::Activation);
-                                }
-                                if &attr.value == "negative" {
-                                    monotonicity = Some(Monotonicity::Inhibition);
-                                }
-                            }
-                        }
-                        if source.is_empty() {
-                            return Err("Found source with no name.".to_string());
-                        }
-                        transition.sources.push((source, monotonicity));
-                    }
-                }
-                "output" => {
-                    if in_output {
-                        if !transition.target.is_empty() {
-                            return Err("Multiple targets for one transition.".to_string());
-                        } else {
-                            for attr in attributes {
-                                if &attr.name.local_name == "qualitativeSpecies" {
-                                    transition.target = attr.value;
-                                }
-                            }
-                        }
-                    }
-                }
-                "listOfFunctionTerms" => {
-                    let update_template = read_update_function(parser)?;
-                    transition.function = Some(update_template);
-                }
-                _ => {}
-            },
-            XmlEvent::EndElement { name } => {
-                match name.local_name.as_str() {
-                    "listOfTransitions" => return Ok(()),
-                    "transition" => {
-                        if transition.target.is_empty() {
-                            return Err("Found transition with no target.".to_string());
-                        } else {
-                            transitions.push(transition.clone());
-                            transition = SBMLTransition::new();
-                        }
-                        in_transtion = false;
-                    }
-                    "listOfOutputs" => in_output = false,
-                    "listOfInputs" => in_input = false,
-                    _ => {}
-                };
-            }
-            _ => {}
-        }
-    }
-    if let Some(error) = parser.next().err() {
-        Err(error.to_string())
-    } else {
-        Err("Expected </qual:listOfTransitions>, but found end of XML document.".to_string())
-    }
-}
-
-// TODO: Please please please find a nicer way to parse MathML or let the whole thing die...
-fn read_update_function(parser: &mut EventReader<&[u8]>) -> Result<FnUpdateTemp, String> {
-    let mut in_term = false;
-    let mut in_math = false;
-    let mut in_name = false; // inside ci
-    let mut in_integer = false; // inside cn
-    let mut in_param_name = false; // inside csymbol
-                                   // (operation, arguments)
-    let mut function_stack: Vec<(Op, Vec<FnUpdateTemp>)> = Vec::new();
-    while let Ok(event) = parser.next() {
-        match event {
-            XmlEvent::StartElement {
-                name, attributes, ..
-            } => {
-                match name.local_name.as_str() {
-                    "functionTerm" => in_term = true,
-                    "math" => {
-                        if in_term {
-                            in_math = true;
-                            function_stack.push((Op::Math, Vec::new()));
-                        }
-                    }
-                    "apply" => {
-                        // if apply is found, push a new op to the stack and start reading it
-                        if in_math {
-                            function_stack.push((Op::None, Vec::new()));
-                        }
-                    }
-                    // a function name is read - try to get latest apply and set it as operator
-                    "and" | "or" | "xor" | "not" | "implies" | "eq" | "geq" | "leq" | "lt"
-                    | "gt" => {
-                        if let Some((op, _)) = function_stack.last_mut() {
-                            if op != &Op::None {
-                                return Err(format!("Unexpected function op {}", name.local_name));
-                            } else {
-                                *op = Op::Operation(name.local_name);
-                            }
-                        }
-                    }
-                    "csymbol" => {
-                        if in_math {
-                            in_param_name = true
-                        }
-                    }
-                    "ci" => {
-                        if in_math {
-                            in_name = true
-                        }
-                    }
-                    "cn" => {
-                        if in_math {
-                            let mut is_integer = false;
-                            for attr in attributes {
-                                if &attr.name.local_name == "type" {
-                                    is_integer = attr.value.as_str() == "integer";
-                                }
-                            }
-                            if !is_integer {
-                                return Err("Found constant that is not an integer.".to_string());
-                            }
-                            in_integer = true
-                        }
-                    }
-                    "true" => {
-                        if in_math {
-                            if let Some((_, args)) = function_stack.last_mut() {
-                                args.push(FnUpdateTemp::Const(true))
-                            }
-                        }
-                    }
-                    "false" => {
-                        if in_math {
-                            if let Some((_, args)) = function_stack.last_mut() {
-                                args.push(FnUpdateTemp::Const(false))
-                            }
-                        }
-                    }
-                    _ => {}
-                }
-            }
-            XmlEvent::Characters(data) => {
-                if in_name {
-                    if let Some((_, args)) = function_stack.last_mut() {
-                        args.push(FnUpdateTemp::Var(data.trim().to_string()));
-                    }
-                } else if in_integer {
-                    if let Some((_, args)) = function_stack.last_mut() {
-                        let c = data.trim().parse::<i32>();
-                        if c == Ok(0) {
-                            args.push(FnUpdateTemp::Const(false));
-                        } else if c == Ok(1) {
-                            args.push(FnUpdateTemp::Const(true));
-                        } else {
-                            return Err(format!(
-                                "Cannot convert integer {:?} to boolean constant.",
-                                c
-                            ));
-                        }
-                    }
-                } else if in_param_name {
-                    if let Some((op, _)) = function_stack.last_mut() {
-                        *op = Op::Parameter(data.trim().to_string());
-                    }
-                }
-            }
-            XmlEvent::EndElement { name } => {
-                match name.local_name.as_str() {
-                    "functionTerm" => in_term = false,
-                    "math" => in_math = false,
-                    "ci" => in_name = false,
-                    "cn" => in_integer = false,
-                    "listOfFunctionTerms" => {
-                        if let Some((op, args)) = function_stack.pop() {
-                            if op != Op::Math || args.len() != 1 {
-                                return Err(format!(
-                                    "Function parsing failed on {:?} with {:?} args.",
-                                    op, args
-                                ));
-                            } else {
-                                return Ok(args.into_iter().next().unwrap());
-                            }
-                        } else {
-                            // if the update function is empty, it defaults to false
-                            return Ok(FnUpdateTemp::Const(false));
-                        }
-                    }
-                    "apply" => {
-                        // Try to finish last apply term on stack
-                        if let Some((op, args)) = function_stack.last() {
-                            let fun = match op {
-                                Op::None | Op::Math => {
-                                    Err("Apply used without any operation or inconsistently."
-                                        .to_string())
-                                }
-                                Op::Parameter(name) => {
-                                    let valid_args: Vec<String> = args
-                                        .iter()
-                                        .filter_map(|f| {
-                                            if let Var(name) = f {
-                                                Some(name.clone())
-                                            } else {
-                                                None
-                                            }
-                                        })
-                                        .collect();
-                                    if valid_args.len() != args.len() {
-                                        Err("Parameter function can be only called with variables as arguments".to_string())
-                                    } else {
-                                        Ok(Param(name.clone(), valid_args))
-                                    }
-                                }
-                                Op::Operation(op) => {
-                                    if op.is_empty() {
-                                        Err("Apply used without any operation.".to_string())
-                                    } else if op.as_str() == "not" {
-                                        if args.len() != 1 {
-                                            Err(format!(
-                                                "Not takes exactly one argument. {} given.",
-                                                args.len()
-                                            ))
-                                        } else {
-                                            Ok(FnUpdateTemp::Not(Box::new(args[0].clone())))
-                                        }
-                                    } else if op.as_str() == "eq" {
-                                        if args.len() != 2 {
-                                            Err(format!(
-                                                "Eq takes exactly two arguments. {} given.",
-                                                args.len()
-                                            ))
-                                        } else {
-                                            let left = &args[0];
-                                            let right = &args[1];
-                                            match (left, right) {
-                                                (Const(a), Const(b)) => Ok(Const(a == b)),
-                                                (Const(true), Var(name)) => Ok(Var(name.clone())),
-                                                (Var(name), Const(true)) => Ok(Var(name.clone())),
-                                                (Const(false), Var(name)) => {
-                                                    Ok(Not(Box::new(Var(name.clone()))))
-                                                }
-                                                (Var(name), Const(false)) => {
-                                                    Ok(Not(Box::new(Var(name.clone()))))
-                                                }
-                                                (l, r) => Ok(Binary(
-                                                    BinaryOp::Iff,
-                                                    Box::new(l.clone()),
-                                                    Box::new(r.clone()),
-                                                )),
-                                            }
-                                        }
-                                    } else if op.as_str() == "geq" {
-                                        // (A >= B) <=> (!B | A) <=> (B => A)
-                                        if args.len() != 2 {
-                                            Err(format!(
-                                                "GEQ takes exactly two arguments. {} given.",
-                                                args.len()
-                                            ))
-                                        } else {
-                                            let left = &args[0];
-                                            let right = &args[1];
-                                            match (left, right) {
-                                                (Const(a), Const(b)) => Ok(Const(!b | a)),
-                                                (Const(true), Var(_)) => Ok(Const(true)),
-                                                (Var(name), Const(true)) => Ok(Var(name.clone())),
-                                                (Const(false), Var(name)) => {
-                                                    Ok(Not(Box::new(Var(name.clone()))))
-                                                }
-                                                (Var(_), Const(false)) => Ok(Const(true)),
-                                                (l, r) => Ok(Binary(
-                                                    BinaryOp::Imp,
-                                                    Box::new(r.clone()),
-                                                    Box::new(l.clone()),
-                                                )),
-                                            }
-                                        }
-                                    } else if op.as_str() == "leq" {
-                                        // (A <= B) <=> (!A | B) <=> (A => B)
-                                        if args.len() != 2 {
-                                            Err(format!(
-                                                "LEQ takes exactly two arguments. {} given.",
-                                                args.len()
-                                            ))
-                                        } else {
-                                            let left = &args[0];
-                                            let right = &args[1];
-                                            match (left, right) {
-                                                (Const(a), Const(b)) => Ok(Const(!a | b)),
-                                                (Const(true), Var(name)) => Ok(Var(name.clone())),
-                                                (Var(_), Const(true)) => Ok(Const(true)),
-                                                (Const(false), Var(_)) => Ok(Const(true)),
-                                                (Var(name), Const(false)) => {
-                                                    Ok(Not(Box::new(Var(name.clone()))))
-                                                }
-                                                (l, r) => Ok(Binary(
-                                                    BinaryOp::Imp,
-                                                    Box::new(l.clone()),
-                                                    Box::new(r.clone()),
-                                                )),
-                                            }
-                                        }
-                                    } else if op.as_str() == "lt" {
-                                        // (A < B) <=> (!A & B)
-                                        if args.len() != 2 {
-                                            Err(format!(
-                                                "LT takes exactly two arguments. {} given.",
-                                                args.len()
-                                            ))
-                                        } else {
-                                            let left = &args[0];
-                                            let right = &args[1];
-                                            match (left, right) {
-                                                (Const(a), Const(b)) => Ok(Const(!a & b)),
-                                                (Const(true), Var(_)) => Ok(Const(false)),
-                                                (Var(name), Const(true)) => {
-                                                    Ok(Not(Box::new(Var(name.clone()))))
-                                                }
-                                                (Const(false), Var(name)) => Ok(Var(name.clone())),
-                                                (Var(_), Const(false)) => Ok(Const(false)),
-                                                (l, r) => Ok(Binary(
-                                                    BinaryOp::And,
-                                                    Box::new(Not(Box::new(l.clone()))),
-                                                    Box::new(r.clone()),
-                                                )),
-                                            }
-                                        }
-                                    } else if op.as_str() == "gt" {
-                                        // (A > B) <=> (A & !B)
-                                        if args.len() != 2 {
-                                            Err(format!(
-                                                "GT takes exactly two arguments. {} given.",
-                                                args.len()
-                                            ))
-                                        } else {
-                                            let left = &args[0];
-                                            let right = &args[1];
-                                            match (left, right) {
-                                                (Const(a), Const(b)) => Ok(Const(a & !b)),
-                                                (Const(true), Var(name)) => {
-                                                    Ok(Not(Box::new(Var(name.clone()))))
-                                                }
-                                                (Var(_), Const(true)) => Ok(Const(false)),
-                                                (Const(false), Var(_)) => Ok(Const(false)),
-                                                (Var(name), Const(false)) => Ok(Var(name.clone())),
-                                                (l, r) => Ok(Binary(
-                                                    BinaryOp::And,
-                                                    Box::new(l.clone()),
-                                                    Box::new(Not(Box::new(r.clone()))),
-                                                )),
-                                            }
-                                        }
-                                    } else {
-                                        // a binary op remains then...
-                                        let op = match op.as_str() {
-                                            "and" => Ok(BinaryOp::And),
-                                            "or" => Ok(BinaryOp::Or),
-                                            "xor" => Ok(BinaryOp::Xor),
-                                            "implies" => Ok(BinaryOp::Imp),
-                                            op => Err(format!("Unknown operator {}", op)),
-                                        }?;
-                                        if (op == BinaryOp::And || op == BinaryOp::Or)
-                                            && args.len() == 1
-                                        {
-                                            // Sometimes, tools that work with DNF/CNF representations
-                                            // of boolean functions output an and/or with just one argument.
-                                            // We can ignore those...
-                                            Ok(args[0].clone())
-                                        } else if args.len() < 2 {
-                                            Err("Function argument list must have at least two entries.".to_string())
-                                        } else {
-                                            let one = args[0].clone();
-                                            Ok(args.iter().skip(1).fold(one, |a, b| {
-                                                Binary(op, Box::new(a), Box::new(b.clone()))
-                                            }))
-                                        }
-                                    }
-                                }
-                            }?;
-
-                            function_stack.pop();
-
-                            if let Some((_, args)) = function_stack.last_mut() {
-                                args.push(fun);
-                            } else {
-                                unreachable!();
-                            }
-                        }
-                    }
-                    _ => {}
-                }
-            }
-            _ => {}
-        }
-    }
-    if let Some(error) = parser.next().err() {
-        Err(error.to_string())
-    } else {
-        Err("Expected </qual:listOfFunctionTerms> but found end of document.".to_string())
-    }
-}
-
-#[derive(Clone, PartialEq, Eq, Debug)]
-struct SBMLTransition {
-    sources: Vec<(String, Option<Monotonicity>)>,
-    target: String,
-    function: Option<FnUpdateTemp>,
-}
-
-#[derive(Clone, Debug, PartialEq, Eq)]
-enum Op {
-    None,
-    Math,
-    Operation(String),
-    Parameter(String),
-}
-
-impl SBMLTransition {
-    fn new() -> SBMLTransition {
-        SBMLTransition {
-            sources: Vec::new(),
-            target: String::new(),
-            function: None,
-        }
-    }
-}
-
-#[cfg(test)]
-mod tests {
-    use crate::{BooleanNetwork, Monotonicity};
-    use std::collections::HashMap;
-    use std::convert::TryFrom;
-
-    #[test]
-    fn test() {
-        let model =
-            std::fs::read_to_string("sbml_models/g2a.sbml").expect("Cannot open result file.");
-        let (actual, layout) = BooleanNetwork::from_sbml(model.as_str()).unwrap();
-        // Compared by hand...
-        let mut expected_layout = HashMap::new();
-        expected_layout.insert("CtrA".to_string(), (419.0, 94.0));
-        expected_layout.insert("GcrA".to_string(), (325.0, 135.0));
-        expected_layout.insert("DnaA".to_string(), (374.0, 224.0));
-        expected_layout.insert("CcrM".to_string(), (462.0, 222.0));
-        expected_layout.insert("SciP".to_string(), (506.0, 133.0));
-        let expected = BooleanNetwork::try_from(
-            "
-            CtrA -> CtrA
-            GcrA -> CtrA
-            CcrM -| CtrA
-            SciP -| CtrA
-            CtrA -| GcrA
-            DnaA -> GcrA
-            CtrA -> DnaA
-            GcrA -| DnaA
-            DnaA -| DnaA
-            CcrM -> DnaA
-            CtrA -> CcrM
-            CcrM -| CcrM
-            SciP -| CcrM
-            CtrA -> SciP
-            DnaA -| SciP
-            $CtrA: ((((!CtrA & GcrA) & !CcrM) & !SciP) | ((CtrA & !CcrM) & !SciP))
-            $GcrA: (!CtrA & DnaA)
-            $DnaA: (((CtrA & !GcrA) & !DnaA) & CcrM)
-            $CcrM: ((CtrA & !CcrM) & !SciP)
-            $SciP: (CtrA & !DnaA)
-        ",
-        )
-        .unwrap();
-        assert_eq!(actual, expected);
-        assert_eq!(layout, expected_layout);
-    }
-
-    #[test]
-    fn test_name_resolution() {
-        let model = std::fs::read_to_string("sbml_models/g2a_with_names.sbml")
-            .expect("Cannot open result file.");
-        let (actual, layout) = BooleanNetwork::from_sbml(model.as_str()).unwrap();
-        // Compared by hand...
-        // CtrA(+) contains three invalid characters that should be normalized to CtrA___
-        let mut expected_layout = HashMap::new();
-        expected_layout.insert("CtrA___".to_string(), (419.0, 94.0));
-        expected_layout.insert("GcrA".to_string(), (325.0, 135.0));
-        expected_layout.insert("DnaA".to_string(), (374.0, 224.0));
-        expected_layout.insert("CcrM".to_string(), (462.0, 222.0));
-        expected_layout.insert("SciP".to_string(), (506.0, 133.0));
-        let expected = BooleanNetwork::try_from(
-            "
-            CtrA___ -> CtrA___
-            GcrA -> CtrA___
-            CcrM -| CtrA___
-            SciP -| CtrA___
-            CtrA___ -| GcrA
-            DnaA -> GcrA
-            CtrA___ -> DnaA
-            GcrA -| DnaA
-            DnaA -| DnaA
-            CcrM -> DnaA
-            CtrA___ -> CcrM
-            CcrM -| CcrM
-            SciP -| CcrM
-            CtrA___ -> SciP
-            DnaA -| SciP
-            $CtrA___: ((((!CtrA___ & GcrA) & !CcrM) & !SciP) | ((CtrA___ & !CcrM) & !SciP))
-            $GcrA: (!CtrA___ & DnaA)
-            $DnaA: (((CtrA___ & !GcrA) & !DnaA) & CcrM)
-            $CcrM: ((CtrA___ & !CcrM) & !SciP)
-            $SciP: (CtrA___ & !DnaA)
-        ",
-        )
-        .unwrap();
-        assert_eq!(actual, expected);
-        assert_eq!(layout, expected_layout);
-    }
-
-    #[test]
-    fn test_cell_collective() {
-        let model = std::fs::read_to_string("sbml_models/cell_collective_vut.sbml")
-            .expect("Cannot open result file.");
-        let (actual, layout) = BooleanNetwork::from_sbml(model.as_str()).unwrap();
-        assert_eq!(actual.graph.num_vars(), 66);
-        assert_eq!(actual.graph.regulations.len(), 139);
-        assert_eq!(layout.len(), actual.graph.num_vars());
-        // Normal variable
-        assert!(actual.graph.find_variable("glucose").is_some());
-        // Normalized variable
-        assert!(actual.graph.find_variable("lactic_acid").is_some());
-        // Some regulation
-        assert_eq!(
-            actual
-                .graph
-                .find_regulation(
-                    actual.graph.find_variable("sigG").unwrap(),
-                    actual.graph.find_variable("sigK").unwrap(),
-                )
-                .unwrap()
-                .monotonicity,
-            Some(Monotonicity::Activation)
-        )
-    }
-
-    #[test]
-    fn test_apoptosis_stable() {
-        // Has colliding names/ids
-        let model = std::fs::read_to_string("sbml_models/apoptosis_stable.sbml")
-            .expect("Cannot open result file.");
-        let (actual, layout) = BooleanNetwork::from_sbml(model.as_str()).unwrap();
-        assert_eq!(layout.len(), actual.graph.num_vars());
-        // Normal variable
-        assert!(actual.graph.find_variable("Apoptosome_complex").is_some());
-        // Normalized variable
-        assert!(actual.graph.find_variable("FAS_FASL_complex").is_some());
-        // Duplicate name
-        assert!(actual.graph.find_variable("sa19_CASP9_Cytoplasm").is_some());
-        assert!(actual.graph.find_variable("sa47_CASP9_Cytoplasm").is_some());
-    }
-
-    #[test]
-    fn test_hmox_pathway() {
-        // Has OR with one argument
-        let model = std::fs::read_to_string("sbml_models/hmox1_pathway.sbml")
-            .expect("Cannot open result file.");
-        let (actual, layout) = BooleanNetwork::from_sbml(model.as_str()).unwrap();
-        assert_eq!(layout.len(), actual.graph.num_vars());
-    }
-=======
 use std::collections::HashMap;
 
 /// Contains code for parsing SBML models using xml-tree library. It is not 100% SBML-qual
@@ -920,7 +8,6 @@
 /// A very crude SBML export module. It basically just dumps `BooleanNetwork` into valid XML,
 /// but there are some things that could be better checked.
 pub mod export;
->>>>>>> 4b2631ba
 
 /// A layout type for transferring information about node position from SBML files.
 pub type Layout = HashMap<String, (f64, f64)>;