--- conflicted
+++ resolved
@@ -1,26 +1,9 @@
-<<<<<<< HEAD
-=======
 use crate::sbml::Layout;
->>>>>>> de60c38c
 use crate::{BinaryOp, BooleanNetwork, FnUpdate, Monotonicity};
 use std::collections::HashMap;
 use std::io::{Error, Write};
 
 impl BooleanNetwork {
-<<<<<<< HEAD
-    pub fn to_sbml(&self, layout: &HashMap<String, (f64, f64)>) -> String {
-        let mut buffer: Vec<u8> = Vec::new();
-        self.write_as_sbml(&mut buffer, layout)
-            .expect("Cannot write model to SBML.");
-        return String::from_utf8(buffer).expect("Invalid UTF formatting in string.");
-    }
-
-    pub fn write_as_sbml(
-        &self,
-        out: &mut dyn Write,
-        layout: &HashMap<String, (f64, f64)>,
-    ) -> Result<(), Error> {
-=======
     /// Convert this network to an SBML string with an optional `Layout`.
     pub fn to_sbml(&self, layout: Option<&Layout>) -> String {
         let mut buffer: Vec<u8> = Vec::new();
@@ -32,7 +15,6 @@
     /// Write an SBML string representation (with an optional `Layout`) of this network
     /// to the given `out` writer.
     pub fn write_as_sbml(&self, layout: Option<&Layout>, out: &mut dyn Write) -> Result<(), Error> {
->>>>>>> de60c38c
         write!(
             out,
             "<?xml version='1.0' encoding='UTF-8' standalone='no'?>"
@@ -68,19 +50,11 @@
 
             // output inputs (regulators)
             write!(out, "<qual:listOfInputs>")?;
-<<<<<<< HEAD
-            for r in &regulators {
-                let r_var = self.graph.get_variable(*r);
-                let monotonicity = self
-                    .graph
-                    .find_regulation(*r, id)
-=======
             for r in self.regulators(id) {
                 let r_var_name = self[r].get_name();
                 let monotonicity = self
                     .graph
                     .find_regulation(r, id)
->>>>>>> de60c38c
                     .and_then(|r| r.monotonicity);
                 let sign = match monotonicity {
                     None => "unknown",
@@ -97,18 +71,6 @@
             write!(out, "</qual:listOfOutputs>")?;
             if let Some(update_function) = self.get_update_function(id) {
                 write!(out, "<qual:listOfFunctionTerms>")?;
-<<<<<<< HEAD
-                // set default value to 0
-                write!(
-                    out,
-                    "<qual:defaultTerm qual:resultLevel=\"0\"></qual:defaultTerm>"
-                )?;
-                write!(out, "<qual:functionTerm qual:resultLevel=\"1\">")?;
-                write!(out, "<math xmlns=\"http://www.w3.org/1998/Math/MathML\">")?;
-                self.write_update_function(out, update_function)?;
-                write!(out, "</math>")?;
-                write!(out, "</qual:functionTerm>")?;
-=======
                 if let FnUpdate::Const(value) = update_function {
                     // Constants are encoded into the default term:
                     let value = if *value { "1" } else { "0" };
@@ -122,7 +84,6 @@
                     write!(out, "</math>")?;
                     write!(out, "</qual:functionTerm>")?;
                 }
->>>>>>> de60c38c
                 write!(out, "</qual:listOfFunctionTerms>")?;
             }
             write!(out, "</qual:transition>")?;
@@ -136,18 +97,10 @@
             FnUpdate::Const(true) => write!(out, "<true/>")?,
             FnUpdate::Const(false) => write!(out, "<false/>")?,
             FnUpdate::Var(id) => {
-<<<<<<< HEAD
-                let v = self.graph.get_variable(*id);
-                write!(
-                    out,
-                    "<apply><eq/><ci>{}</ci><cn type=\"integer\">1</cn></apply>",
-                    v.name
-=======
                 write!(
                     out,
                     "<apply><eq/><ci>{}</ci><cn type=\"integer\">1</cn></apply>",
                     self.get_variable_name(*id)
->>>>>>> de60c38c
                 )?;
             }
             FnUpdate::Not(inner) => {
@@ -176,11 +129,7 @@
                 write!(out, "</apply>")?;
             }
         }
-<<<<<<< HEAD
-        return Ok(());
-=======
-        Ok(())
->>>>>>> de60c38c
+        Ok(())
     }
 }
 
@@ -210,11 +159,7 @@
     write!(out, "</layout:listOfAdditionalGraphicalObjects>")?;
     write!(out, "</layout:layout>")?;
     write!(out, "</layout:listOfLayouts>")?;
-<<<<<<< HEAD
-    return Ok(());
-=======
     Ok(())
->>>>>>> de60c38c
 }
 
 #[cfg(test)]
@@ -225,11 +170,7 @@
     use std::convert::TryFrom;
 
     #[test]
-<<<<<<< HEAD
-    fn text_sbml_export() {
-=======
     fn test_sbml_export() {
->>>>>>> de60c38c
         let model = BooleanNetwork::try_from(
             "
             a -? a
@@ -242,11 +183,7 @@
             $a: a & (p(c) => (c | c))
             $b: p(a) <=> q(a, a)
             # Notice that a regulates c but does not appear in the function!
-<<<<<<< HEAD
-            $c: q(b, b) => !(b ^ k)
-=======
             $c: q(b, b) => !(b ^ r)
->>>>>>> de60c38c
         ",
         )
         .unwrap();
