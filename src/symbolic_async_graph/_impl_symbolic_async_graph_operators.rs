use crate::biodivine_std::traits::Set;
use crate::symbolic_async_graph::{GraphColoredVertices, SymbolicAsyncGraph};
use crate::VariableId;
use biodivine_lib_bdd::Bdd;

/// Basic symbolic graph operators.
impl SymbolicAsyncGraph {
    /// Compute the colored vertex set which is a result of applying the update function
    /// of the given `variable` to the `initial` set.
    ///
    /// Uses a single symbolic operation.
    pub fn var_post(
        &self,
        variable: VariableId,
        initial: &GraphColoredVertices,
    ) -> GraphColoredVertices {
        // flip(initial & can_apply_function)
        let output = Bdd::fused_binary_flip_op(
            (&initial.bdd, None),
            (&self.update_functions[variable.0], None),
            Some(self.symbolic_context.state_variables[variable.0]),
            biodivine_lib_bdd::op_function::and,
        );
        GraphColoredVertices::new(output, &self.symbolic_context)
    }

    /// Compute the subset of `set` that can perform `post` using given `variable`.
    ///
    /// Uses a single symbolic operation.
    pub fn var_can_post(
        &self,
        variable: VariableId,
        set: &GraphColoredVertices,
    ) -> GraphColoredVertices {
        // set & can_apply_function
        GraphColoredVertices::new(
            set.bdd.and(&self.update_functions[variable.0]),
            &self.symbolic_context,
        )
    }

    /// Compute the colored vertex set which can create some valuation in `initial` by
    /// applying the update function of the given `variable`.
    ///
    /// Uses a single symbolic operation.
    pub fn var_pre(
        &self,
        variable: VariableId,
        initial: &GraphColoredVertices,
    ) -> GraphColoredVertices {
        // flip(set) & can_apply_function
        let symbolic_var = self.symbolic_context.state_variables[variable.0];
        let output = Bdd::fused_binary_flip_op(
            (&initial.bdd, Some(symbolic_var)),
            (&self.update_functions[variable.0], None),
            None,
            biodivine_lib_bdd::op_function::and,
        );
        GraphColoredVertices::new(output, &self.symbolic_context)
    }

    /// Compute the subset of `set` that can perform `pre` using given `variable`.
    ///
    /// Uses a single symbolic operation.
    pub fn var_can_pre(
        &self,
        variable: VariableId,
        set: &GraphColoredVertices,
    ) -> GraphColoredVertices {
        // flip(flip(set) & can_apply_function)
        let symbolic_var = self.symbolic_context.state_variables[variable.0];
        let output = Bdd::fused_binary_flip_op(
            (&set.bdd, Some(symbolic_var)),
            (&self.update_functions[variable.0], None),
            Some(symbolic_var),
            biodivine_lib_bdd::op_function::and,
        );
        GraphColoredVertices::new(output, &self.symbolic_context)
    }

    /// Compute the subset of `set` that can perform `post` using the given `variable`,
    /// such that the successor is also within `set`.
<<<<<<< HEAD
=======
    ///
    /// Uses two symbolic operations.
>>>>>>> e1fbf21f
    pub fn var_can_post_within(
        &self,
        variable: VariableId,
        set: &GraphColoredVertices,
    ) -> GraphColoredVertices {
        let symbolic_var = self.symbolic_context.state_variables[variable.0];
        let has_dual_within_set = Bdd::fused_binary_flip_op(
            (&set.bdd, None),
            (&set.bdd, Some(symbolic_var)),
            None,
            biodivine_lib_bdd::op_function::and,
        );
        GraphColoredVertices::new(
            has_dual_within_set.and(&self.update_functions[variable.0]),
            &self.symbolic_context,
        )
    }

<<<<<<< HEAD
    /// Compute the subset of `set` that can perform `pre` using the given `variable`,
    /// such that the predecessor is also within `set`.
=======
    /// Compute the subset of `set` that can perform `post` using the given `variable`,
    /// such that the successor is *not* within `set`.
    ///
    /// Uses two symbolic operations.
    pub fn var_can_post_out(
        &self,
        variable: VariableId,
        set: &GraphColoredVertices,
    ) -> GraphColoredVertices {
        let symbolic_var = self.symbolic_context.state_variables[variable.0];
        // s in output if s in set, but s not in set with var flipped
        let has_no_dual_within_set = Bdd::fused_binary_flip_op(
            (&set.bdd, None),
            (&set.bdd, Some(symbolic_var)),
            None,
            biodivine_lib_bdd::op_function::and_not,
        );
        GraphColoredVertices::new(
            has_no_dual_within_set.and(&self.update_functions[variable.0]),
            &self.symbolic_context,
        )
    }

    /// Compute the subset of `set` that can perform `pre` using the given `variable`,
    /// such that the predecessor is also within `set`.
    ///
    /// Uses two symbolic operations.
>>>>>>> e1fbf21f
    pub fn var_can_pre_within(
        &self,
        variable: VariableId,
        set: &GraphColoredVertices,
    ) -> GraphColoredVertices {
        let symbolic_var = self.symbolic_context.state_variables[variable.0];
        let has_dual_within_set = Bdd::fused_binary_flip_op(
            (&set.bdd, None),
            (&set.bdd, Some(symbolic_var)),
            None,
            biodivine_lib_bdd::op_function::and,
        );
        let can_pre = Bdd::fused_binary_flip_op(
            (&has_dual_within_set, Some(symbolic_var)),
            (&self.update_functions[variable.0], None),
            Some(symbolic_var),
            biodivine_lib_bdd::op_function::and,
        );
        GraphColoredVertices::new(can_pre, &self.symbolic_context)
    }
<<<<<<< HEAD
=======

    /// Compute the subset of `set` that can perform `pre` using the given `variable`,
    /// such that the successor is *not* within `set`.
    ///
    /// Uses two symbolic operations.
    pub fn var_can_pre_out(
        &self,
        variable: VariableId,
        set: &GraphColoredVertices,
    ) -> GraphColoredVertices {
        let symbolic_var = self.symbolic_context.state_variables[variable.0];
        // s in output if s in set, but s not in set with var flipped
        let has_no_dual_within_set = Bdd::fused_binary_flip_op(
            (&set.bdd, None),
            (&set.bdd, Some(symbolic_var)),
            None,
            biodivine_lib_bdd::op_function::and_not,
        );
        let can_pre = Bdd::fused_binary_flip_op(
            (&has_no_dual_within_set, Some(symbolic_var)),
            (&self.update_functions[variable.0], None),
            Some(symbolic_var),
            biodivine_lib_bdd::op_function::and,
        );
        GraphColoredVertices::new(can_pre, &self.symbolic_context)
    }
>>>>>>> e1fbf21f
}

/// Derived operators.
impl SymbolicAsyncGraph {
    /// Compute the result of applying `post` with *all* update functions to the `initial` set.
    pub fn post(&self, initial: &GraphColoredVertices) -> GraphColoredVertices {
        self.network
            .variables()
            .fold(self.mk_empty_vertices(), |r, v| {
                r.union(&self.var_post(v, initial))
            })
    }

    /// Compute the result of applying `pre` with *all* update functions to the `initial` set.
    pub fn pre(&self, initial: &GraphColoredVertices) -> GraphColoredVertices {
        self.network
            .variables()
            .fold(self.mk_empty_vertices(), |r, v| {
                r.union(&self.var_pre(v, initial))
            })
    }

    /// Compute the subset of `set` that can perform *some* `post` operation.
    pub fn can_post(&self, set: &GraphColoredVertices) -> GraphColoredVertices {
        self.network
            .variables()
            .fold(self.mk_empty_vertices(), |r, v| {
                r.union(&self.var_can_post(v, set))
            })
    }

    /// Compute the subset of `set` that can perform *some* `pre` operation.
    pub fn can_pre(&self, set: &GraphColoredVertices) -> GraphColoredVertices {
        self.network
            .variables()
            .fold(self.mk_empty_vertices(), |r, v| {
                r.union(&self.var_can_pre(v, set))
            })
    }

    /// Compute the subset of `set` that can perform *some* `post` operation which leads
    /// to a state within `set`.
    pub fn can_post_within(&self, set: &GraphColoredVertices) -> GraphColoredVertices {
        self.network
            .variables()
            .fold(self.mk_empty_vertices(), |r, v| {
                r.union(&self.var_can_post_within(v, set))
            })
    }

<<<<<<< HEAD
    /// Compute the subset of `set` such that *every* `post` operation leads to a state
    /// within the same `set`.
    pub fn will_post_within(&self, set: &GraphColoredVertices) -> GraphColoredVertices {
        self.network.variables().fold(set.clone(), |r, v| {
            r.intersect(&self.var_can_post_within(v, set))
        })
=======
    /// Compute the subset of `set` such that *every admissible* `post` operation leads to a state
    /// within the same `set`.
    ///
    /// Note that this also includes states which cannot perform any `post` operation.
    pub fn will_post_within(&self, set: &GraphColoredVertices) -> GraphColoredVertices {
        self.network
            .variables()
            .fold(set.clone(), |r, v| r.minus(&self.var_can_post_out(v, set)))
>>>>>>> e1fbf21f
    }

    /// Compute the subset of `set` that can perform *some* `pre` operation which leads
    /// to a state within `set`.
    pub fn can_pre_within(&self, set: &GraphColoredVertices) -> GraphColoredVertices {
        self.network
            .variables()
            .fold(self.mk_empty_vertices(), |r, v| {
                r.union(&self.var_can_pre_within(v, set))
            })
    }

<<<<<<< HEAD
    /// Compute the subset of `set` such that *every* `pre` operation leads to a state
    /// within the same `set`.
    pub fn will_pre_within(&self, set: &GraphColoredVertices) -> GraphColoredVertices {
        self.network.variables().fold(set.clone(), |r, v| {
            r.intersect(&self.var_can_pre_within(v, set))
=======
    /// Compute the subset of `set` such that *every admissible* `pre` operation leads to a state
    /// within the same `set`.
    ///
    /// Note that this also includes states which cannot perform any `pre` operation.
    pub fn will_pre_within(&self, set: &GraphColoredVertices) -> GraphColoredVertices {
        self.network
            .variables()
            .fold(set.clone(), |r, v| r.minus(&self.var_can_pre_out(v, set)))
    }

    /// Compute the subset of `set` that can perform *some* `post` operation which leads
    /// to a state outside of `set`.
    pub fn can_post_out(&self, set: &GraphColoredVertices) -> GraphColoredVertices {
        self.network
            .variables()
            .fold(self.mk_empty_vertices(), |r, v| {
                r.union(&self.var_can_post_out(v, set))
            })
    }

    /// Compute the subset of `set` such that *every admissible* `post` operation leads
    /// to a state outside the `set`.
    ///
    /// Note that this also includes states which cannot perform any `post` operation.
    pub fn will_post_out(&self, set: &GraphColoredVertices) -> GraphColoredVertices {
        self.network.variables().fold(set.clone(), |r, v| {
            r.minus(&self.var_can_post_within(v, set))
        })
    }

    /// Compute the subset of `set` that can perform *some* `pre` operation which leads
    /// to a state outside of `set`.
    pub fn can_pre_out(&self, set: &GraphColoredVertices) -> GraphColoredVertices {
        self.network
            .variables()
            .fold(self.mk_empty_vertices(), |r, v| {
                r.union(&self.var_can_pre_out(v, set))
            })
    }

    /// Compute the subset of `set` such that *every admissible* `pre` operation leads
    /// to a state outside of `set`.
    ///
    /// Note that this also includes states which cannot perform any `pre` operation.
    pub fn will_pre_out(&self, set: &GraphColoredVertices) -> GraphColoredVertices {
        self.network.variables().fold(set.clone(), |r, v| {
            r.minus(&self.var_can_pre_within(v, set))
>>>>>>> e1fbf21f
        })
    }
}

#[cfg(test)]
mod tests {

    /* Basically a copy from of example from tutorial, but tutorials don't count towards coverage. */
    use crate::symbolic_async_graph::SymbolicAsyncGraph;
    use crate::BooleanNetwork;
    use std::convert::TryFrom;

    #[test]
    fn basic_graph_test() {
        let bn = BooleanNetwork::try_from(
            r"
            A -> B
            C -|? B
            $B: A
            C -> A
            B -> A
            A -| A
            $A: C | f(A, B)
        ",
        )
        .unwrap();
        let stg = SymbolicAsyncGraph::new(bn).unwrap();
        let id_b = stg.as_network().as_graph().find_variable("B").unwrap();
        let b_is_true = stg.fix_network_variable(id_b, true);
        let b_is_false = stg.fix_network_variable(id_b, false);

        assert_eq!(
            stg.var_can_pre(id_b, &b_is_true),
            stg.var_post(id_b, &b_is_false)
        );
        assert_eq!(
            stg.var_can_post(id_b, &b_is_false),
            stg.var_pre(id_b, &b_is_true)
        );
        assert_eq!(4.0, stg.can_pre(&b_is_true).vertices().approx_cardinality());
        assert_eq!(
            4.0,
            stg.can_post(&b_is_false).vertices().approx_cardinality()
        );

        let some_color = stg.unit_colors().pick_singleton();
        let b_is_true_with_color = b_is_true.intersect_colors(&some_color);
        let b_is_false_with_color = b_is_false.intersect_colors(&some_color);
        assert_eq!(
            3.0,
            stg.can_pre(&b_is_true_with_color)
                .vertices()
                .approx_cardinality()
        );
        assert_eq!(
            4.0,
            stg.can_post(&b_is_false_with_color)
                .vertices()
                .approx_cardinality()
        );

        assert_ne!(stg.can_pre(&b_is_true), stg.post(&b_is_false));
        assert_ne!(stg.can_post(&b_is_false), stg.pre(&b_is_true));
    }
}<|MERGE_RESOLUTION|>--- conflicted
+++ resolved
@@ -80,11 +80,8 @@
 
     /// Compute the subset of `set` that can perform `post` using the given `variable`,
     /// such that the successor is also within `set`.
-<<<<<<< HEAD
-=======
     ///
     /// Uses two symbolic operations.
->>>>>>> e1fbf21f
     pub fn var_can_post_within(
         &self,
         variable: VariableId,
@@ -103,10 +100,6 @@
         )
     }
 
-<<<<<<< HEAD
-    /// Compute the subset of `set` that can perform `pre` using the given `variable`,
-    /// such that the predecessor is also within `set`.
-=======
     /// Compute the subset of `set` that can perform `post` using the given `variable`,
     /// such that the successor is *not* within `set`.
     ///
@@ -134,7 +127,6 @@
     /// such that the predecessor is also within `set`.
     ///
     /// Uses two symbolic operations.
->>>>>>> e1fbf21f
     pub fn var_can_pre_within(
         &self,
         variable: VariableId,
@@ -155,8 +147,6 @@
         );
         GraphColoredVertices::new(can_pre, &self.symbolic_context)
     }
-<<<<<<< HEAD
-=======
 
     /// Compute the subset of `set` that can perform `pre` using the given `variable`,
     /// such that the successor is *not* within `set`.
@@ -183,7 +173,6 @@
         );
         GraphColoredVertices::new(can_pre, &self.symbolic_context)
     }
->>>>>>> e1fbf21f
 }
 
 /// Derived operators.
@@ -234,14 +223,6 @@
             })
     }
 
-<<<<<<< HEAD
-    /// Compute the subset of `set` such that *every* `post` operation leads to a state
-    /// within the same `set`.
-    pub fn will_post_within(&self, set: &GraphColoredVertices) -> GraphColoredVertices {
-        self.network.variables().fold(set.clone(), |r, v| {
-            r.intersect(&self.var_can_post_within(v, set))
-        })
-=======
     /// Compute the subset of `set` such that *every admissible* `post` operation leads to a state
     /// within the same `set`.
     ///
@@ -250,7 +231,6 @@
         self.network
             .variables()
             .fold(set.clone(), |r, v| r.minus(&self.var_can_post_out(v, set)))
->>>>>>> e1fbf21f
     }
 
     /// Compute the subset of `set` that can perform *some* `pre` operation which leads
@@ -263,13 +243,6 @@
             })
     }
 
-<<<<<<< HEAD
-    /// Compute the subset of `set` such that *every* `pre` operation leads to a state
-    /// within the same `set`.
-    pub fn will_pre_within(&self, set: &GraphColoredVertices) -> GraphColoredVertices {
-        self.network.variables().fold(set.clone(), |r, v| {
-            r.intersect(&self.var_can_pre_within(v, set))
-=======
     /// Compute the subset of `set` such that *every admissible* `pre` operation leads to a state
     /// within the same `set`.
     ///
@@ -317,7 +290,6 @@
     pub fn will_pre_out(&self, set: &GraphColoredVertices) -> GraphColoredVertices {
         self.network.variables().fold(set.clone(), |r, v| {
             r.minus(&self.var_can_pre_within(v, set))
->>>>>>> e1fbf21f
         })
     }
 }
